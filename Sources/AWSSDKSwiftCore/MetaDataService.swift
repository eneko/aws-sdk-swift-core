--- conflicted
+++ resolved
@@ -76,11 +76,7 @@
     public static func getCredential() throws -> Future<CredentialProvider> {
         let futurUri = try serviceProvider.uri()
 
-<<<<<<< HEAD
-        return futurUri.flatMap { uri -> Future<Response> in
-=======
-        return futurUri.then{ uri -> Future<HTTPClient.Response> in
->>>>>>> 67d70be6
+        return futurUri.flatMap { uri -> Future<HTTPClient.Response> in
             return request(host: serviceProvider.host, uri: uri, timeout: 2)
         }.map{ credentialResponse -> CredentialProvider in
             do {
