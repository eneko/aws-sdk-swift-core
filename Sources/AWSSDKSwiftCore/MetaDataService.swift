--- conflicted
+++ resolved
@@ -6,13 +6,8 @@
 //
 //
 
-<<<<<<< HEAD
 import AsyncHTTPClient
 import AWSSigner
-import Foundation
-=======
-#if os(Linux)
->>>>>>> 8ed77d97
 import NIO
 import NIOFoundationCompat
 import NIOHTTP1
@@ -38,11 +33,7 @@
 struct MetaDataService {
 
     /// return future holding a credential provider
-<<<<<<< HEAD
-    static func getCredential(httpClient: AWSHTTPClient) -> Future<Credential> {
-=======
-    public static func getCredential(eventLoopGroup: EventLoopGroup) throws -> EventLoopFuture<CredentialProvider> {
->>>>>>> 8ed77d97
+    static func getCredential(httpClient: AWSHTTPClient) -> EventLoopFuture<Credential> {
         if let ecsCredentialProvider = ECSMetaDataServiceProvider() {
             return ecsCredentialProvider.getCredential(httpClient: httpClient)
         } else {
@@ -61,47 +52,20 @@
 /// protocol for metadata service returning AWS credentials
 protocol MetaDataServiceProvider {
     associatedtype MetaData: MetaDataContainer
-<<<<<<< HEAD
-    func getCredential(httpClient: AWSHTTPClient) -> Future<Credential>
-=======
-    func getCredential(eventLoopGroup: EventLoopGroup) -> EventLoopFuture<CredentialProvider>
->>>>>>> 8ed77d97
+    func getCredential(httpClient: AWSHTTPClient) -> EventLoopFuture<Credential>
 }
 
 extension MetaDataServiceProvider {
 
     /// make HTTP request
-<<<<<<< HEAD
-    func request(url: String, timeout: TimeInterval, httpClient: AWSHTTPClient) -> Future<AWSHTTPResponse> {
-        let request = AWSHTTPRequest(url: URL(string: url)!, method: .GET, headers: [:], body: nil)
+    func request(url: String, method: HTTPMethod = .GET, headers: [String:String] = [:], timeout: TimeInterval, httpClient: AWSHTTPClient) -> EventLoopFuture<AWSHTTPResponse> {
+        let request = AWSHTTPRequest(url: URL(string: url)!, method: method, headers: HTTPHeaders(headers.map {($0.key, $0.value) }), body: nil)
         let futureResponse = httpClient.execute(request: request, timeout: TimeAmount.seconds(2))
-=======
-    func request(uri: String, method: HTTPMethod = .GET, headers: [String:String] = [:], timeout: TimeInterval, eventLoopGroup: EventLoopGroup) -> EventLoopFuture<HTTPClient.Response> {
-        let client = HTTPClient(eventLoopGroupProvider: .shared(eventLoopGroup))
-        let httpHeaders = HTTPHeaders(headers.map { ($0, $1) })
-        let head = HTTPRequestHead(
-                     version: HTTPVersion(major: 1, minor: 1),
-                     method: method,
-                     uri: uri,
-                     headers: httpHeaders
-                   )
-        let request = HTTPClient.Request(head: head, body: Data())
-        let futureResponse = client.connect(request)
-
-        futureResponse.whenComplete { _ in
-            do {
-                try client.syncShutdown()
-            } catch {
-                print("Error closing connection: \(error)")
-            }
-        }
-
->>>>>>> 8ed77d97
         return futureResponse
     }
 
     /// decode response return by metadata service
-    func decodeCredential(_ data: Data) -> Credential? {
+    func decodeCredential(_ byteBuffer: ByteBuffer) -> Credential? {
         do {
             let decoder = JSONDecoder()
             // set JSON decoding strategy for dates
@@ -111,7 +75,7 @@
             dateFormatter.timeZone = TimeZone(secondsFromGMT: 0)
             decoder.dateDecodingStrategy = .formatted(dateFormatter)
             // decode to associated type
-            let metaData = try decoder.decode(MetaData.self, from: data)
+            let metaData = try decoder.decode(MetaData.self, from: byteBuffer)
             return metaData.credential
         } catch {
             return nil
@@ -160,23 +124,16 @@
         self.url = "http://\(ECSMetaDataServiceProvider.host)\(uri)"
     }
 
-<<<<<<< HEAD
-    func getCredential(httpClient: AWSHTTPClient) -> Future<Credential> {
+    func getCredential(httpClient: AWSHTTPClient) -> EventLoopFuture<Credential> {
         return request(url: url, timeout: 2, httpClient: httpClient)
             .flatMapThrowing { response in
+                guard response.status == .ok else { throw MetaDataServiceError.couldNotGetInstanceMetadata }
                 if let body = response.body,
-                    let data = body.getData(at: body.readerIndex, length: body.readableBytes, byteTransferStrategy: .noCopy),
-                    let credential = self.decodeCredential(data) {
+                    let credential = self.decodeCredential(body) {
                     return credential
                 } else {
                     throw MetaDataServiceError.failedToDecode
                 }
-=======
-    func getCredential(eventLoopGroup: EventLoopGroup) -> EventLoopFuture<CredentialProvider> {
-        return request(uri: uri, timeout: 2, eventLoopGroup: eventLoopGroup)
-            .map { response in
-                return self.decodeCredential(response.body)
->>>>>>> 8ed77d97
         }
     }
 }
@@ -227,80 +184,55 @@
         return "http://\(host)\(instanceMetadataUri)"
     }
 
-<<<<<<< HEAD
-    func uri(httpClient: AWSHTTPClient) -> Future<String> {
-        // instance service expects absoluteString as uri...
-        return request(url:InstanceMetaDataServiceProvider.baseURLString, timeout: 2, httpClient: httpClient)
-            .flatMapThrowing{ response in
-                switch response.status {
-                case .ok:
-                    if let body = response.body, let roleName = body.getString(at: body.readerIndex, length: body.readableBytes, encoding: .utf8) {
-                        return "\(InstanceMetaDataServiceProvider.baseURLString)/\(roleName)"
-                    }
-                    return InstanceMetaDataServiceProvider.baseURLString
-                default:
-                    throw MetaDataServiceError.couldNotGetInstanceRoleName
-                }
-        }
-    }
-
-    func getCredential(httpClient: AWSHTTPClient) -> Future<Credential> {
-        return uri(httpClient: httpClient)
-            .flatMap { url in
-                return self.request(url: url, timeout: 2, httpClient: httpClient)
-            }
-            .flatMapThrowing { response in
-                if let body = response.body,
-                    let data = body.getData(at: body.readerIndex, length: body.readableBytes, byteTransferStrategy: .noCopy),
-                    let credential = self.decodeCredential(data) {
-                    return credential
-                } else {
-                    throw MetaDataServiceError.failedToDecode
-                }
-=======
-    func getCredential(eventLoopGroup: EventLoopGroup) -> EventLoopFuture<CredentialProvider> {
+    func getCredential(httpClient: AWSHTTPClient) -> EventLoopFuture<Credential> {
         //  no point storing the session key as the credentials last as long
         var sessionTokenHeader: [String: String] = [:]
         // instance service expects absoluteString as uri...
         return request(
-            uri:InstanceMetaDataServiceProvider.apiTokenURL,
+            url:InstanceMetaDataServiceProvider.apiTokenURL,
             method: .PUT,
             headers:["X-aws-ec2-metadata-token-ttl-seconds":"21600"],
             timeout: 2,
-            eventLoopGroup: eventLoopGroup
+            httpClient: httpClient
         ).flatMapThrowing { response in
             // extract session key from response.
-            if response.head.status == .ok,
-                let token = String(data: response.body, encoding: .utf8) {
+            if response.status == .ok,
+                let body = response.body,
+                let token = body.getString(at: body.readerIndex, length: body.readableBytes, encoding: .utf8) {
                 sessionTokenHeader = ["X-aws-ec2-metadata-token":token]
             }
         }.flatMapError { error in
             // If we didn't find a session key then assume we are running IMDSv1 (we could be running from a Docker container
             // and the hop count for the PUT request is still set to 1)
-            return eventLoopGroup.next().makeSucceededFuture(())
+            return httpClient.eventLoopGroup.next().makeSucceededFuture(())
         }.flatMap { _ in
             // request rolename
             return self.request(
-                uri:InstanceMetaDataServiceProvider.baseURLString,
+                url:InstanceMetaDataServiceProvider.baseURLString,
                 headers:sessionTokenHeader,
                 timeout: 2,
-                eventLoopGroup: eventLoopGroup
+                httpClient: httpClient
             )
         }.flatMapThrowing { response in
             // extract rolename
-            guard response.head.status == .ok,
-                let roleName = String(data: response.body, encoding: .utf8) else {
+            guard response.status == .ok,
+                let body = response.body,
+                let roleName = body.getString(at: body.readerIndex, length: body.readableBytes, encoding: .utf8) else {
                     throw MetaDataServiceError.couldNotGetInstanceRoleName
             }
             return "\(InstanceMetaDataServiceProvider.baseURLString)/\(roleName)"
-        }.flatMap { uri in
+        }.flatMap { url in
             // request credentials
-            return self.request(uri: uri, headers:sessionTokenHeader, timeout: 2, eventLoopGroup: eventLoopGroup)
+            return self.request(url: url, headers:sessionTokenHeader, timeout: 2, httpClient: httpClient)
         }.flatMapThrowing { response in
             // decode credentials
-            guard response.head.status == .ok else { throw MetaDataServiceError.couldNotGetInstanceMetadata }
-            return self.decodeCredential(response.body)
->>>>>>> 8ed77d97
+            guard response.status == .ok else { throw MetaDataServiceError.couldNotGetInstanceMetadata }
+            if let body = response.body,
+                let credential = self.decodeCredential(body) {
+                return credential
+            } else {
+                throw MetaDataServiceError.failedToDecode
+            }
         }
     }
 }