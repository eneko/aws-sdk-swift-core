//
//  Client.swift
//  AWSSDKSwift
//
//  Created by Yuki Takei on 2017/03/13.
//
//

import Foundation
import Dispatch
import NIO
import NIOHTTP1
import HypertextApplicationLanguage

extension String {
    public static let uriAWSQueryAllowed: [String] = ["&", "\'", "(", ")", "-", ".", "0", "1", "2", "3", "4", "5", "6", "7", "8", "9", "=", "A", "B", "C", "D", "E", "F", "G", "H", "I", "J", "K", "L", "M", "N", "O", "P", "Q", "R", "S", "T", "U", "V", "W", "X", "Y", "Z", "_", "a", "b", "c", "d", "e", "f", "g", "h", "i", "j", "k", "l", "m", "n", "o", "p", "q", "r", "s", "t", "u", "v", "w", "x", "y", "z"]
}

/// Convenience shorthand for `EventLoopFuture`.
public typealias Future = EventLoopFuture

public struct InputContext {
    let Shape: AWSShape.Type
    let input: AWSShape
}

public struct AWSClient {

    public enum RequestError: Error {
        case invalidURL(String)
    }

    let signer: Signers.V4

    let apiVersion: String

    let amzTarget: String?

    let _endpoint: String?

    let serviceProtocol: ServiceProtocol

    let serviceEndpoints: [String: String]

    let partitionEndpoint: String?

    public let middlewares: [AWSRequestMiddleware]

    public var possibleErrorTypes: [AWSErrorType.Type]

    public var endpoint: String {
        if let givenEndpoint = self._endpoint {
            return givenEndpoint
        }
        return "https://\(serviceHost)"
    }

    public var serviceHost: String {
        if let serviceEndpoint = serviceEndpoints[signer.region.rawValue] {
            return serviceEndpoint
        }

        if let partitionEndpoint = partitionEndpoint, let globalEndpoint = serviceEndpoints[partitionEndpoint] {
            return globalEndpoint
        }
        return "\(signer.service).\(signer.region.rawValue).amazonaws.com"
    }

    public static let eventGroup: EventLoopGroup = MultiThreadedEventLoopGroup(numberOfThreads: 1)

    public init(accessKeyId: String? = nil, secretAccessKey: String? = nil, region givenRegion: Region?, amzTarget: String? = nil, service: String, serviceProtocol: ServiceProtocol, apiVersion: String, endpoint: String? = nil, serviceEndpoints: [String: String] = [:], partitionEndpoint: String? = nil, middlewares: [AWSRequestMiddleware] = [], possibleErrorTypes: [AWSErrorType.Type]? = nil) {
        let credential: CredentialProvider
        if let accessKey = accessKeyId, let secretKey = secretAccessKey {
            credential = Credential(accessKeyId: accessKey, secretAccessKey: secretKey)
        } else if let ecredential = EnvironementCredential() {
            credential = ecredential
        } else if let scredential = try? SharedCredential() {
            credential = scredential
        } else {
            credential = Credential(accessKeyId: "", secretAccessKey: "")
        }

        let region: Region
        if let _region = givenRegion {
            region = _region
        }
        else if let partitionEndpoint = partitionEndpoint, let reg = Region(rawValue: partitionEndpoint) {
            region = reg
        } else if let defaultRegion = ProcessInfo.processInfo.environment["AWS_DEFAULT_REGION"], let reg = Region(rawValue: defaultRegion) {
            region = reg
        } else {
            region = .useast1
        }

        self.signer = Signers.V4(credential: credential, region: region, service: service, endpoint: endpoint)
        self.apiVersion = apiVersion
        self._endpoint = endpoint
        self.amzTarget = amzTarget
        self.serviceProtocol = serviceProtocol
        self.serviceEndpoints = serviceEndpoints
        self.partitionEndpoint = partitionEndpoint
        self.middlewares = middlewares
        self.possibleErrorTypes = possibleErrorTypes ?? []
    }

}
// invoker
extension AWSClient {
    fileprivate func invoke(_ nioRequest: Request) -> Future<Response> {
        let client = createHTTPClient(for: nioRequest)
        let futureResponse = client.connect(nioRequest)

        futureResponse.whenComplete {
            client.close { error in
                if let error = error {
                    print("Error closing connection: \(error)")
                }
            }
        }

        return futureResponse
    }

    private func createHTTPClient(for nioRequest: Request) -> HTTPClient {
        let client: HTTPClient
        if let _ = self._endpoint {
            client = HTTPClient(hostname: nioRequest.head.host!, port: nioRequest.head.port ?? 443)
        } else {
            client = HTTPClient(hostname: nioRequest.head.hostWithPort!, port: 443)
        }
        return client
    }
}

// public facing apis
extension AWSClient {
    public func send<Input: AWSShape>(operation operationName: String, path: String, httpMethod: String, input: Input) throws -> Future<Void> {

        return signer.manageCredential().thenThrowing { _ in
                let awsRequest = try self.createAWSRequest(
                    operation: operationName,
                    path: path,
                    httpMethod: httpMethod,
                    input: input
                )
                return try self.createNioRequest(awsRequest)
            }.then { nioRequest in
                return self.invoke(nioRequest)
            }.thenThrowing { response in
                return try self.validateCode(response: response)
            }
    }

    public func send(operation operationName: String, path: String, httpMethod: String) throws -> Future<Void> {

        return signer.manageCredential().thenThrowing { _ in
                let awsRequest = try self.createAWSRequest(
                    operation: operationName,
                    path: path,
                    httpMethod: httpMethod
                )
                return try self.createNioRequest(awsRequest)
            }.then { nioRequest in
                return self.invoke(nioRequest)
            }.thenThrowing { response in
                return try self.validateCode(response: response)
            }
    }

    public func send<Output: AWSShape>(operation operationName: String, path: String, httpMethod: String) throws -> Future<Output> {

        return signer.manageCredential().thenThrowing { _ in
                let awsRequest = try self.createAWSRequest(
                    operation: operationName,
                    path: path,
                    httpMethod: httpMethod
                )
                return try self.createNioRequest(awsRequest)
            }.then { nioRequest in
                return self.invoke(nioRequest)
            }.thenThrowing { response in
                return try self.validate(operation: operationName, response: response)
            }
    }

    public func send<Output: AWSShape, Input: AWSShape>(operation operationName: String, path: String, httpMethod: String, input: Input)
        throws -> Future<Output> {

            return signer.manageCredential().thenThrowing { _ in
                    let awsRequest = try self.createAWSRequest(
                        operation: operationName,
                        path: path,
                        httpMethod: httpMethod,
                        input: input
                    )
                    return try self.createNioRequest(awsRequest)
                }.then { nioRequest in
                    return self.invoke(nioRequest)
                }.thenThrowing { response in
                    return try self.validate(operation: operationName, response: response)
                }
    }

}

// request creator
extension AWSClient {

    fileprivate func createNIORequestWithSignedURL(_ awsRequest: AWSRequest) throws -> Request {
        var nioRequest = try awsRequest.toNIORequest()

        guard let unsignedUrl = URL(string: nioRequest.head.uri), let hostWithPort = unsignedUrl.hostWithPort else {
            fatalError("nioRequest.head.uri is invalid.")
        }

        let signedURI = signer.signedURL(url: unsignedUrl, method: awsRequest.httpMethod)
        nioRequest.head.uri = signedURI.absoluteString
        nioRequest.head.headers.replaceOrAdd(name: "Host", value: hostWithPort)

        return nioRequest
    }

    fileprivate func createNIORequestWithSignedHeader(_ awsRequest: AWSRequest) throws -> Request {
        return try nioRequestWithSignedHeader(awsRequest.toNIORequest())
    }

    fileprivate func nioRequestWithSignedHeader(_ nioRequest: Request) throws -> Request {
        var nioRequest = nioRequest

        guard let url = URL(string: nioRequest.head.uri), let _ = url.hostWithPort else {
            throw RequestError.invalidURL("nioRequest.head.uri is invalid.")
        }

        // TODO avoid copying
        var headers: [String: String] = [:]
        for (key, value) in nioRequest.head.headers {
            headers[key.description] = value
        }

        // We need to convert from the NIO type to a string
        // when we sign the headers and attach the auth cookies
        //
        let method = "\(nioRequest.head.method)"

        let signedHeaders = signer.signedHeaders(
            url: url,
            headers: headers,
            method: method,
            bodyData: nioRequest.body
        )

        for (key, value) in signedHeaders {
            nioRequest.head.headers.replaceOrAdd(name: key, value: value)
        }

        return nioRequest
    }

    func createNioRequest(_ awsRequest: AWSRequest) throws -> Request {
        switch awsRequest.httpMethod {
        case "GET", "HEAD":
            switch self.serviceProtocol.type {
            case .restjson:
                return try createNIORequestWithSignedHeader(awsRequest)
            default:
                return try createNIORequestWithSignedURL(awsRequest)
            }
        default:
            return try createNIORequestWithSignedHeader(awsRequest)
        }
    }

    fileprivate func createAWSRequest(operation operationName: String, path: String, httpMethod: String) throws -> AWSRequest {

        guard let url = URL(string: "\(endpoint)\(path)"), let _ = url.hostWithPort else {
            throw RequestError.invalidURL("\(endpoint)\(path) must specify url host and scheme")
        }

        return AWSRequest(
            region: self.signer.region,
            url: url,
            serviceProtocol: serviceProtocol,
            service: signer.service,
            amzTarget: amzTarget,
            operation: operationName,
            httpMethod: httpMethod,
            httpHeaders: [:],
            body: .empty,
            middlewares: middlewares
        )
    }

    fileprivate func createAWSRequest<Input: AWSShape>(operation operationName: String, path: String, httpMethod: String, input: Input) throws -> AWSRequest {
        var headers: [String: String] = [:]
        var path = path
        var urlComponents = URLComponents()
        var body: Body = .empty
        var queryParams: [String: Any] = [:]

        guard let baseURL = URL(string: "\(endpoint)"), let _ = baseURL.hostWithPort else {
            throw RequestError.invalidURL("\(endpoint) must specify url host and scheme")
        }

        urlComponents.scheme = baseURL.scheme
        urlComponents.host = baseURL.host
        urlComponents.port = baseURL.port

        // TODO should replace with Encodable
        let mirror = Mirror(reflecting: input)

        for (key, value) in Input.headerParams {
            if let attr = mirror.getAttribute(forKey: value.toSwiftVariableCase()) {
                headers[key] = "\(attr)"
            }
        }

        for (key, value) in Input.queryParams {
            if let attr = mirror.getAttribute(forKey: value.toSwiftVariableCase()) {
                queryParams[key] = "\(attr)"
            }
        }

        for (key, value) in Input.pathParams {
            if let attr = mirror.getAttribute(forKey: value.toSwiftVariableCase()) {
                path = path
                    .replacingOccurrences(of: "{\(key)}", with: "\(attr)")
                    // percent-encode key which is part of the path
                    .replacingOccurrences(of: "{\(key)+}", with: "\(attr)".addingPercentEncoding(withAllowedCharacters: .urlPathAllowed)!)
            }
        }

        switch serviceProtocol.type {
        case .json, .restjson:
            if let payload = Input.payloadPath {
                if let payloadBody = mirror.getAttribute(forKey: payload.toSwiftVariableCase()) {
                    switch payloadBody {
                    case is AWSShape:
                        let inputDictionary = try AWSShapeEncoder().dictionary(input)
                        if let payloadDict = inputDictionary[payload] {
                            body = .json(try JSONSerialization.data(withJSONObject: payloadDict))
                        }
                    default:
                        body = Body(anyValue: payloadBody)
                    }
                    headers.removeValue(forKey: payload.toSwiftVariableCase())
                } else {
                    body = .empty
                }
            } else {
                // only include the body if there are members that are output in the body.
                if Input.hasEncodableBody {
                    body = .json(try AWSShapeEncoder().json(input))
                }
            }

        case .query:
            var dict = AWSShapeEncoder().query(input)

            dict["Action"] = operationName
            dict["Version"] = apiVersion

            switch httpMethod {
            case "GET":
                queryParams = queryParams.merging(dict) { $1 }
            default:
                if let urlEncodedQueryParams = urlEncodeQueryParams(fromDictionary: dict) {
                    body = .text(urlEncodedQueryParams)
                }
            }

        case .restxml:
            if let payload = Input.payloadPath {
                if let payloadBody = mirror.getAttribute(forKey: payload.toSwiftVariableCase()) {
                    switch payloadBody {
                    case is AWSShape:
                        let node = try AWSShapeEncoder().xml(input)
                        // cannot use payload path to find XmlElement as it may have a different. Need to translate this to the tag used in the Encoder
                        guard let member = Input._members.first(where: {$0.label == payload}) else { throw AWSClientError.unsupportedOperation(message: "The shape is requesting a payload that does not exist")}
                        guard let element = node.elements(forName: member.location?.name ?? member.label).first else { throw AWSClientError.missingParameter(message: "Payload is missing")}
                        // if shape has an xml namespace apply it to the element
                        if let xmlNamespace = Input._xmlNamespace {
                            element.addNamespace(XML.Node.namespace(withName: "", stringValue: xmlNamespace) as! XML.Node)
                        }
                        body = .text(element.xmlString)
                        //body = .xml(element)
                    default:
                        body = Body(anyValue: payloadBody)
                    }
                    headers.removeValue(forKey: payload.toSwiftVariableCase())
                } else {
                    body = .empty
                }
            } else {
                // only include the body if there are members that are output in the body.
                if Input.hasEncodableBody {
                    body = .xml(try AWSShapeEncoder().xml(input))
                }
            }

        case .other(let proto):
            switch proto.lowercased() {
            case "ec2":
                var params = AWSShapeEncoder().query(input, flattenLists: true)
                params["Action"] = operationName
                params["Version"] = apiVersion
                if let urlEncodedQueryParams = urlEncodeQueryParams(fromDictionary: params) {
                    body = .text(urlEncodedQueryParams)
                }
            default:
                break
            }
        }

        guard let parsedPath = URLComponents(string: path) else {
            throw RequestError.invalidURL("\(endpoint)\(path)")
        }
        urlComponents.path = parsedPath.path

        // construct query array
        var queryItems = urlQueryItems(fromDictionary: queryParams) ?? []

        // add new queries to query item array. These need to be added to the queryItems list instead of the queryParams dictionary as added nil items to a dictionary doesn't add a value.
        if let pathQueryItems = parsedPath.queryItems {
            for item in pathQueryItems {
                if let value = item.value {
                    queryItems.append(URLQueryItem(name:item.name, value:value))
                } else {
                    queryItems.append(URLQueryItem(name:item.name, value:""))
                }
            }
        }

        // only set queryItems if there exist any
        urlComponents.queryItems = queryItems.count == 0 ? nil : queryItems

        guard let url = urlComponents.url else {
            throw RequestError.invalidURL("\(endpoint)\(path)")
        }

        return AWSRequest(
            region: self.signer.region,
            url: url,
            serviceProtocol: serviceProtocol,
            service: signer.service,
            amzTarget: amzTarget,
            operation: operationName,
            httpMethod: httpMethod,
            httpHeaders: headers,
            body: body,
            middlewares: middlewares
        )
    }

    static let queryAllowedCharacters = CharacterSet(charactersIn:"ABCDEFGHIJKLMNOPQRSTUVWXYZabcdefghijklmnopqrstuvwxyz0123456789-._~:/")
    fileprivate func urlEncodeQueryParams(fromDictionary dict: [String:Any]) -> String? {
        guard dict.count > 0 else {return nil}
        var query = ""
        let keys = Array(dict.keys).sorted()

        for iterator in keys.enumerated() {
            let value = dict[iterator.element]
            query += iterator.element + "=" + (String(describing: value ?? "").addingPercentEncoding(withAllowedCharacters: AWSClient.queryAllowedCharacters) ?? "")
            if iterator.offset < dict.count - 1 {
                query += "&"
            }
        }
        return query
    }

    fileprivate func urlQueryItems(fromDictionary dict: [String:Any]) -> [URLQueryItem]? {
        var queryItems: [URLQueryItem] = []
        let keys = Array(dict.keys).sorted()

        for key in keys {
            if let value = dict[key] {
                queryItems.append(URLQueryItem(name: key, value: String(describing: value)))
            } else {
                queryItems.append(URLQueryItem(name: key, value: ""))
            }
        }
        return queryItems.isEmpty ? nil : queryItems
    }
}

// debug request creator
#if DEBUG
extension AWSClient {

    func debugCreateAWSRequest<Input: AWSShape>(operation operationName: String, path: String, httpMethod: String, input: Input) throws -> AWSRequest {
        return try createAWSRequest(operation: operationName, path: path, httpMethod: httpMethod, input: input)
    }
}
#endif

// response validator
extension AWSClient {

    fileprivate func validate<Output: AWSShape>(operation operationName: String, response: Response) throws -> Output {

        try validateCode(response: response, members: Output._members)

        let responseBody = try validateBody(
            for: response,
            payloadPath: Output.payloadPath,
            members: Output._members
        )
        
        let decoder = DictionaryDecoder()

        var responseHeaders: [String: String] = [:]
        for (key, value) in response.head.headers {
            responseHeaders[key.description] = value
        }

        var outputDict: [String: Any] = [:]
        switch responseBody {
        case .json(let data):
            outputDict = try JSONSerialization.jsonObject(with: data, options: []) as? [String: Any] ?? [:]
            decoder.dataDecodingStrategy = .base64

        case .xml(let node):
<<<<<<< HEAD
            var outputNode = node
            if let child = node.children?.first as? XML.Element, (node.name == operationName + "Response" && child.name == operationName + "Result") {
                outputNode = child
=======
            var outputElement : XMLElement? = nil
            if let document = node as? XMLDocument {
                outputElement = document.rootElement()
            } else {
                outputElement = node as? XMLElement
            }
            if var outputElement = outputElement {
                if let child = outputElement.children?.first as? XMLElement, (outputElement.name == operationName + "Response" && child.name == operationName + "Result") {
                    outputElement = child
                }
                return try XMLDecoder().decode(Output.self, from: outputElement)
>>>>>>> f55d166b
            }

        case .buffer(let data):
            if let payload = Output.payloadPath {
                outputDict[payload] = data
            }

        case .text(let text):
            if let payload = Output.payloadPath {
                outputDict[payload] = text
            }

        default:
            break
        }

        for (key, value) in response.head.headers {
            let headerParams = Output.headerParams
            if let index = headerParams.index(where: { $0.key.lowercased() == key.description.lowercased() }) {
                if let number = Double(value) {
                    outputDict[headerParams[index].key] = number.truncatingRemainder(dividingBy: 1) == 0 ? Int(number) : number
                } else if let boolean = Bool(value) {
                    outputDict[headerParams[index].key] = boolean
                } else {
                    outputDict[headerParams[index].key] = value
                }
            }
        }

        return try decoder.decode(Output.self, from: outputDict)
    }

    private func validateCode(response: Response, members: [AWSShapeMember] = []) throws {
        guard (200..<300).contains(response.head.status.code) else {
            let responseBody = try validateBody(
                for: response,
                payloadPath: nil,
                members: members
            )
            throw createError(for: response, withComputedBody: responseBody, withRawData: response.body)
        }
    }

    private func validateBody(for response: Response, payloadPath: String?, members: [AWSShapeMember]) throws -> Body {
        var responseBody: Body = .empty
        let data = response.body

        if data.isEmpty {
            return responseBody
        }

        if payloadPath != nil {
            return .buffer(data)
        }

        switch serviceProtocol.type {
        case .json, .restjson:
            if let cType = response.contentType(), cType.contains("hal+json") {
                let representation = try Representation.from(json: data)
                var dictionary = representation.properties
                for rel in representation.rels {
                    guard let representations = try Representation.from(json: data).representations(for: rel) else {
                        continue
                    }

                    guard let hint = members.filter({ $0.location?.name == rel }).first else {
                        continue
                    }

                    switch hint.type {
                    case .list:
                        let properties : [[String: Any]] = try representations.map({
                            var props = $0.properties
                            var linkMap: [String: [Link]] = [:]

                            for link in $0.links {
                                let key = link.rel.camelCased(separator: ":")
                                if linkMap[key] == nil {
                                    linkMap[key] = []
                                }
                                linkMap[key]?.append(link)
                            }

                            for (key, links) in linkMap {
                                var dict: [String: Any] = [:]
                                for link in links {
                                    guard let name = link.name else { continue }
                                    let head = HTTPRequestHead(version: HTTPVersion(major: 1, minor: 1), method: .GET, uri: endpoint + link.href)
                                    let nioRequest = try nioRequestWithSignedHeader(Request(head: head, body: Data()))
                                    //
                                    // this is a hack to wait...
                                    ///
                                    while dict[name] == nil {
                                        _ = invoke(nioRequest).thenThrowing{ res in
                                            let representaion = try Representation().from(json: res.body)
                                            dict[name] = representaion.properties
                                        }
                                    }
                                }
                                props[key] = dict
                            }

                            return props
                        })
                        dictionary[rel] = properties

                    default:
                        dictionary[rel] = representations.map({ $0.properties }).first ?? [:]
                    }
                }
                responseBody = .json(try JSONSerialization.data(withJSONObject: dictionary, options: []))

            } else {
                responseBody = .json(data)
            }

        case .restxml, .query:
<<<<<<< HEAD
            let xmlDocument = try XML.Document(data: data)
            if let element = xmlDocument.rootElement() {
                responseBody = .xml(element)
            }
=======
            responseBody = .xml(try XMLDocument(data: data))
>>>>>>> f55d166b

        case .other(let proto):
            switch proto.lowercased() {
            case "ec2":
                let xmlDocument = try XML.Document(data: data)
                if let element = xmlDocument.rootElement() {
                    responseBody = .xml(element)
                }

            default:
                responseBody = .buffer(data)
            }
        }

        return responseBody
    }

    private func createError(for response: Response, withComputedBody body: Body, withRawData data: Data) -> Error {
        let bodyDict: [String: Any]
        if let dict = try? body.asDictionary() {
            bodyDict = dict ?? [:]
        } else {
            bodyDict = [:]
        }

        var code: String?
        var message: String?

        switch serviceProtocol.type {
        case .query:
            guard let xmlDocument = try? XML.Document(data: data) else { break }
            guard let element = xmlDocument.rootElement() else { break }
            guard let error = element.elements(forName: "Error").first else { break }
            code = error.elements(forName: "Code").first?.stringValue
            message = error.elements(forName: "Message").first?.stringValue

        case .restxml:
            guard let xmlDocument = try? XML.Document(data: data) else { break }
            guard let element = xmlDocument.rootElement() else { break }
            code = element.elements(forName: "Code").first?.stringValue
            message = element.children(of:.element)?.filter({$0.name != "Code"}).map({"\($0.name!): \($0.stringValue!)"}).joined(separator: ", ")

        case .restjson:
            code = response.head.headers.filter( { $0.name == "x-amzn-ErrorType"}).first?.value
            message = bodyDict.filter({ $0.key.lowercased() == "message" }).first?.value as? String

        case .json:
            code = bodyDict["__type"] as? String
            message = bodyDict.filter({ $0.key.lowercased() == "message" }).first?.value as? String

        default:
            break
        }

        if let errorCode = code {
            for errorType in possibleErrorTypes {
                if let error = errorType.init(errorCode: errorCode, message: message) {
                    return error
                }
            }

            if let error = AWSClientError(errorCode: errorCode, message: message) {
                return error
            }

            if let error = AWSServerError(errorCode: errorCode, message: message) {
                return error
            }

            return AWSResponseError(errorCode: errorCode, message: message)
        }

        return AWSError(message: message ?? "Unhandled Error. Response Code: \(response.head.status.code)", rawBody: String(data: data, encoding: .utf8) ?? "")
    }
}

// debug request validator
#if DEBUG
extension AWSClient {

    func debugValidateCode(response: Response) throws {
        return try validateCode(response: response)
    }
}
#endif


extension AWSClient.RequestError: CustomStringConvertible {
    public var description: String {
        switch self {
        case .invalidURL(let urlString):
            return """
            The request url \(urlString) is invalid format.
            This error is internal. So please make a issue on https://github.com/noppoMan/aws-sdk-swift/issues to solve it.
            """
        }
    }
}<|MERGE_RESOLUTION|>--- conflicted
+++ resolved
@@ -504,7 +504,7 @@
             payloadPath: Output.payloadPath,
             members: Output._members
         )
-        
+
         let decoder = DictionaryDecoder()
 
         var responseHeaders: [String: String] = [:]
@@ -519,23 +519,17 @@
             decoder.dataDecodingStrategy = .base64
 
         case .xml(let node):
-<<<<<<< HEAD
-            var outputNode = node
-            if let child = node.children?.first as? XML.Element, (node.name == operationName + "Response" && child.name == operationName + "Result") {
-                outputNode = child
-=======
-            var outputElement : XMLElement? = nil
-            if let document = node as? XMLDocument {
+            var outputElement : XML.Element? = nil
+            if let document = node as? XML.Document {
                 outputElement = document.rootElement()
             } else {
-                outputElement = node as? XMLElement
+                outputElement = node as? XML.Element
             }
             if var outputElement = outputElement {
-                if let child = outputElement.children?.first as? XMLElement, (outputElement.name == operationName + "Response" && child.name == operationName + "Result") {
+                if let child = outputElement.children?.first as? XML.Element, (outputElement.name == operationName + "Response" && child.name == operationName + "Result") {
                     outputElement = child
                 }
                 return try XMLDecoder().decode(Output.self, from: outputElement)
->>>>>>> f55d166b
             }
 
         case .buffer(let data):
@@ -653,14 +647,7 @@
             }
 
         case .restxml, .query:
-<<<<<<< HEAD
-            let xmlDocument = try XML.Document(data: data)
-            if let element = xmlDocument.rootElement() {
-                responseBody = .xml(element)
-            }
-=======
-            responseBody = .xml(try XMLDocument(data: data))
->>>>>>> f55d166b
+            responseBody = .xml(try XML.Document(data: data))
 
         case .other(let proto):
             switch proto.lowercased() {
