//
//  Credential.swift
//  AWSSDKSwift
//
//  Created by Yuki Takei on 2017/04/05.
//
//

<<<<<<< HEAD
import AWSSigner
import Foundation
=======
>>>>>>> 8ed77d97
import INIParser
import struct Foundation.Date
import class  Foundation.ProcessInfo
import class  Foundation.NSString

extension Credential {
    func isEmpty() -> Bool {
        return self.accessKeyId.isEmpty || self.secretAccessKey.isEmpty
    }
}

/// Provide AWS credentials directly
public struct ExpiringCredential: Credential {
    public let accessKeyId: String
    public let secretAccessKey: String
    public let sessionToken: String?
    public let expiration: Date?
    
    public init(accessKeyId: String, secretAccessKey: String, sessionToken: String? = nil, expiration: Date? = nil) {
        self.accessKeyId = accessKeyId
        self.secretAccessKey = secretAccessKey
        self.sessionToken = sessionToken ?? ProcessInfo.processInfo.environment["AWS_SESSION_TOKEN"]
        self.expiration = expiration
    }
    
    func nearExpiration() -> Bool {
        if let expiration = self.expiration {
            // are we within 5 minutes of expiration?
            return Date().addingTimeInterval(5.0 * 60.0) > expiration
        } else {
            return false
        }
    }
}

/// Protocol for parsing AWS credential configs
protocol SharedCredentialsConfigParser {
    /// Parse a specified file
    ///
    /// - Parameter filename: The path to the file
    /// - Returns: A dictionary of dictionaries where the key is each profile
    /// and the value is the fields and values within that profile
    /// - Throws: If the file cannot be parsed
    func parse(filename: String) throws -> [String: [String:String]]
}

/// An implementation of SharedCredentialsConfigParser that uses INIParser
class IniConfigParser: SharedCredentialsConfigParser {
    func parse(filename: String) throws -> [String : [String : String]] {
        return try INIParser(filename).sections
    }
}

/// Provide AWS credentials via the ~/.aws/credential file
public struct SharedCredential: Credential {

    /// Errors occurring when initializing a SharedCredential
    ///
    /// - missingProfile: If the profile requested was not found
    /// - missingAccessKeyId: If the access key ID was not found
    /// - missingSecretAccessKey: If the secret access key was not found
    public enum SharedCredentialError: Error, Equatable {
        case missingProfile(String)
        case missingAccessKeyId
        case missingSecretAccessKey
    }

    public let accessKeyId: String
    public let secretAccessKey: String
    public let sessionToken: String?
    public let expiration: Date? = nil

    public init(filename: String = "~/.aws/credentials",
                profile: String = "default") throws {
        try self.init(
            filename: filename,
            profile: profile,
            parser: IniConfigParser()
        )
    }

    init(filename: String, profile: String, parser: SharedCredentialsConfigParser) throws {
        // Expand tilde before parsing the file
        let filename = NSString(string: filename).expandingTildeInPath
        let contents = try parser.parse(filename: filename)
        guard let config = contents[profile] else {
            throw SharedCredentialError.missingProfile(profile)
        }
        guard let accessKeyId = config["aws_access_key_id"] else {
            throw SharedCredentialError.missingAccessKeyId
        }
        self.accessKeyId = accessKeyId
        guard let secretAccessKey = config["aws_secret_access_key"] else {
            throw SharedCredentialError.missingSecretAccessKey
        }
        self.secretAccessKey = secretAccessKey
        self.sessionToken = config["aws_session_token"]
    }
}
<|MERGE_RESOLUTION|>--- conflicted
+++ resolved
@@ -6,11 +6,7 @@
 //
 //
 
-<<<<<<< HEAD
 import AWSSigner
-import Foundation
-=======
->>>>>>> 8ed77d97
 import INIParser
 import struct Foundation.Date
 import class  Foundation.ProcessInfo
@@ -28,14 +24,14 @@
     public let secretAccessKey: String
     public let sessionToken: String?
     public let expiration: Date?
-    
+
     public init(accessKeyId: String, secretAccessKey: String, sessionToken: String? = nil, expiration: Date? = nil) {
         self.accessKeyId = accessKeyId
         self.secretAccessKey = secretAccessKey
         self.sessionToken = sessionToken ?? ProcessInfo.processInfo.environment["AWS_SESSION_TOKEN"]
         self.expiration = expiration
     }
-    
+
     func nearExpiration() -> Bool {
         if let expiration = self.expiration {
             // are we within 5 minutes of expiration?
@@ -109,4 +105,4 @@
         self.secretAccessKey = secretAccessKey
         self.sessionToken = config["aws_session_token"]
     }
-}
+}