--- conflicted
+++ resolved
@@ -25,11 +25,8 @@
             ("testValidateJSONResponse", testValidateJSONResponse),
             ("testValidateJSONPayloadResponse", testValidateJSONPayloadResponse),
             ("testValidateJSONError", testValidateJSONError),
-<<<<<<< HEAD
             ("testProcessHAL", testProcessHAL),
-=======
             ("testDataInJsonPayload", testDataInJsonPayload)
->>>>>>> 193c1d92
         ]
     }
 
@@ -80,7 +77,7 @@
     func testGetCredential() {
         let eventLoopGroup = MultiThreadedEventLoopGroup(numberOfThreads: 1)
         defer { XCTAssertNoThrow(try eventLoopGroup.syncShutdownGracefully()) }
-        
+
         let sesClient = AWSClient(
             accessKeyId: "key",
             secretAccessKey: "secret",
@@ -163,7 +160,7 @@
     func testCreateAWSRequest() {
         let eventLoopGroup = MultiThreadedEventLoopGroup(numberOfThreads: 1)
         defer { XCTAssertNoThrow(try eventLoopGroup.syncShutdownGracefully()) }
-      
+
         let input1 = C()
         let input2 = E()
         let input3 = F(fooParams: input2)
@@ -304,7 +301,7 @@
             XCTFail(error.localizedDescription)
         }
     }
-    
+
     func testCreateAwsRequestWithKeywordInQuery() {
         struct KeywordRequest: AWSShape {
             static var _members: [AWSShapeMember] = [
@@ -320,11 +317,11 @@
             XCTFail(error.localizedDescription)
         }
     }
-    
+
     func testCreateNIORequest() {
         let eventLoopGroup = MultiThreadedEventLoopGroup(numberOfThreads: 1)
         defer { XCTAssertNoThrow(try eventLoopGroup.syncShutdownGracefully()) }
-      
+
         let input2 = E()
 
         let kinesisClient = AWSClient(
@@ -511,8 +508,7 @@
             XCTFail("Throwing the wrong error")
         }
     }
-    
-<<<<<<< HEAD
+
     func testProcessHAL() {
         class Output : AWSShape {
             public static var _members: [AWSShapeMember] = [
@@ -547,7 +543,11 @@
             XCTAssertEqual(output.a.count, 2)
             XCTAssertEqual(output.d, 3.14)
             XCTAssertEqual(output.a[1].s, "Hello2")
-=======
+        } catch {
+            XCTFail(error.localizedDescription)
+        }
+    }
+
     func testDataInJsonPayload() {
         struct DataContainer: AWSShape {
             let data: Data
@@ -567,7 +567,6 @@
                 httpMethod: "POST",
                 input: input
             )
->>>>>>> 193c1d92
         } catch {
             XCTFail(error.localizedDescription)
         }
