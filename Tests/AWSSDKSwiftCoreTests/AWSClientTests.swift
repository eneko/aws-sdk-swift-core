--- conflicted
+++ resolved
@@ -140,13 +140,9 @@
     )
 
     func testCreateAWSRequest() {
-<<<<<<< HEAD
-        let input = C()
+        let input1 = C()
         let input2 = E()
         let input3 = F(fooParams: input2)
-=======
-        let input1 = C()
->>>>>>> c1647a7f
 
         do {
             let awsRequest = try sesClient.debugCreateAWSRequest(
@@ -226,14 +222,6 @@
             XCTFail(error.localizedDescription)
         }
 
-<<<<<<< HEAD
-=======
-        // encode Shape with payloadPath
-        //
-        input2 = E()
-        let input3 = F(fooParams: input2)
-
->>>>>>> c1647a7f
         // encode for restxml
         //
         do {
