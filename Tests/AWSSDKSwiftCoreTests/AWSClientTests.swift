//
//  AWSClient.swift
//  AWSSDKSwift
//
//  Created by Jonathan McAllister on 2018/10/13.
//
//

import Foundation
import NIOHTTP1
import XCTest
@testable import AWSSDKSwiftCore

class AWSClientTests: XCTestCase {

    static var allTests : [(String, (AWSClientTests) -> () throws -> Void)] {
        return [
            ("testCreateAWSRequest", testCreateAWSRequest)
        ]
    }

    struct C: AWSShape {
        public static var members: [AWSShapeMember] = [
            AWSShapeMember(label: "value", required: true, type: .string)
        ]

        let value = "<html><body><a href=\"https://redsox.com\">Test</a></body></html>"

        private enum CodingKeys: String, CodingKey {
            case value = "Value"
        }
    }

    struct E: AWSShape {
        public static var members: [AWSShapeMember] = [
            AWSShapeMember(label: "Member", required: true, type: .list),
        ]

        let Member = ["memberKey": "memberValue", "memberKey2" : "memberValue2"]

        private enum CodingKeys: String, CodingKey {
            case Member = "Member"
        }
    }

    struct F: AWSShape {
        public static let payloadPath: String? = "fooParams"

        public static var members: [AWSShapeMember] = [
            AWSShapeMember(label: "Member", required: true, type: .list),
            AWSShapeMember(label: "fooParams", required: false, type: .structure),
        ]

        public let fooParams: E?

        public init(fooParams: E? = nil) {
            self.fooParams = fooParams
        }

        private enum CodingKeys: String, CodingKey {
            case fooParams = "fooParams"
        }
    }


    func testGetCredential() {
        let sesClient = AWSClient(
            accessKeyId: "key",
            secretAccessKey: "secret",
            region: nil,
            service: "email",
            serviceProtocol: ServiceProtocol(type: .query),
            apiVersion: "2013-12-01",
            middlewares: [],
            possibleErrorTypes: [SESErrorType.self]
        )

        XCTAssertEqual(sesClient.credential.accessKeyId, "key")
        XCTAssertEqual(sesClient.credential.secretAccessKey, "secret")

        do {
            let credentialForSignature = try sesClient.debugGetCredential().wait()
            XCTAssertEqual(credentialForSignature.accessKeyId, "key")
            XCTAssertEqual(credentialForSignature.secretAccessKey, "secret")
        } catch {
            XCTFail(error.localizedDescription)
        }
    }

    struct G: AWSShape {
        public static let payloadPath: String? = "data"

        public static var members: [AWSShapeMember] = [
            AWSShapeMember(label: "data", required: true, type: .blob)
        ]

        public let data: Data

        public init(data: Data) {
            self.data = data
        }

        private enum CodingKeys: String, CodingKey {
        case data = "data"
        }
    }

    let sesClient = AWSClient(
        accessKeyId: "foo",
        secretAccessKey: "bar",
        region: nil,
        service: "email",
        serviceProtocol: ServiceProtocol(type: .query),
        apiVersion: "2013-12-01",
        middlewares: [],
        possibleErrorTypes: [SESErrorType.self]
    )

    let kinesisClient = AWSClient(
        accessKeyId: "foo",
        secretAccessKey: "bar",
        region: nil,
        amzTarget: "Kinesis_20131202",
        service: "kinesis",
        serviceProtocol: ServiceProtocol(type: .json, version: ServiceProtocol.Version(major: 1, minor: 1)),
        apiVersion: "2013-12-02",
        middlewares: [],
        possibleErrorTypes: [KinesisErrorType.self]
    )

    let s3Client = AWSClient(
        accessKeyId: "foo",
        secretAccessKey: "bar",
        region: nil,
        service: "s3",
        serviceProtocol: ServiceProtocol(type: .restxml),
        apiVersion: "2006-03-01",
        endpoint: nil,
        serviceEndpoints: ["us-west-2": "s3.us-west-2.amazonaws.com", "eu-west-1": "s3.eu-west-1.amazonaws.com", "us-east-1": "s3.amazonaws.com", "ap-northeast-1": "s3.ap-northeast-1.amazonaws.com", "s3-external-1": "s3-external-1.amazonaws.com", "ap-southeast-2": "s3.ap-southeast-2.amazonaws.com", "sa-east-1": "s3.sa-east-1.amazonaws.com", "ap-southeast-1": "s3.ap-southeast-1.amazonaws.com", "us-west-1": "s3.us-west-1.amazonaws.com"],
        partitionEndpoint: "us-east-1",
        middlewares: [],
        possibleErrorTypes: [S3ErrorType.self]
    )

    func testCreateAWSRequest() {
        let input1 = C()

        do {
            let awsRequest = try sesClient.debugCreateAWSRequest(
                operation: "SendEmail",
                path: "/",
                httpMethod: "POST",
                input: input1
            )
            XCTAssertEqual(awsRequest.url.absoluteString, "\(sesClient.endpoint)/")
            XCTAssertEqual(String(describing: awsRequest.body), "text(\"Action=SendEmail&Value=%3Chtml%3E%3Cbody%3E%3Ca%20href%3D%22https://redsox.com%22%3ETest%3C/a%3E%3C/body%3E%3C/html%3E&Version=2013-12-01\")")
            let nioRequest = try awsRequest.toNIORequest()
            XCTAssertEqual(nioRequest.head.headers["Content-Type"][0], "application/x-www-form-urlencoded")
            XCTAssertEqual(nioRequest.head.method, HTTPMethod.POST)
        } catch {
            XCTFail(error.localizedDescription)
        }

<<<<<<< HEAD
        var input2 = E()

        let kinesisClient = AWSClient(
            accessKeyId: "foo",
            secretAccessKey: "bar",
            region: nil,
            amzTarget: "Kinesis_20131202",
            service: "kinesis",
            serviceProtocol: ServiceProtocol(type: .json, version: ServiceProtocol.Version(major: 1, minor: 1)),
            apiVersion: "2013-12-02",
            middlewares: [],
            possibleErrorTypes: [KinesisErrorType.self]
        )

=======
>>>>>>> 5cc18215
        do {
            let awsRequest = try kinesisClient.debugCreateAWSRequest(
                operation: "PutRecord",
                path: "/",
                httpMethod: "POST",
                input: input2
            )
            XCTAssertEqual(awsRequest.url.absoluteString, "\(kinesisClient.endpoint)/")

            if let bodyAsData = try awsRequest.body.asData(), let parsedBody = try JSONSerialization.jsonObject(with: bodyAsData, options: []) as? [String:Any] {
                if let member = parsedBody["Member"] as? [String:Any] {
                    if let memberKey = member["memberKey"] {
                        XCTAssertEqual(String(describing: memberKey), "memberValue")
                    } else {
                        XCTFail("Cannot parse memberKey")
                    }
                    if let memberKey2 = member["memberKey2"] {
                        XCTAssertEqual(String(describing: memberKey2), "memberValue2")
                    } else {
                      XCTFail("Cannot parse memberKey2")
                    }
                }

            }

            let nioRequest = try awsRequest.toNIORequest()
            XCTAssertEqual(nioRequest.head.headers["Content-Type"][0], "application/x-amz-json-1.1")
            XCTAssertEqual(nioRequest.head.method, HTTPMethod.POST)
        } catch {
            XCTFail(error.localizedDescription)
        }

        do {
            let awsRequest = try s3Client.debugCreateAWSRequest(
                operation: "ListObjectsV2",
                path: "/Bucket?list-type=2",
                httpMethod: "GET",
                input: input1
            )

            XCTAssertEqual(awsRequest.url.absoluteString, "https://s3.amazonaws.com/Bucket?list-type=2")
            let nioRequest = try awsRequest.toNIORequest()
            XCTAssertEqual(nioRequest.head.method, HTTPMethod.GET)
        } catch {
            XCTFail(error.localizedDescription)
        }

        // encode Shape with payloadPath
        //
        input2 = E()
        let input3 = F(fooParams: input2)

        // encode for restxml
        //
        do {
            let awsRequest = try s3Client.debugCreateAWSRequest(
                operation: "payloadPath",
                path: "/Bucket?list-type=2",
                httpMethod: "POST",
                input: input3
            )

            XCTAssertNotNil(awsRequest.body)
            if let xmlData = try awsRequest.body.asData() {
                let xmlNode = try XML2Parser(data: xmlData).parse()
                let json = XMLNodeSerializer(node: xmlNode).serializeToJSON()
                let json_data = json.data(using: .utf8)!
                let dict = try! JSONSerializer().serializeToDictionary(json_data)
                let fromJson = dict["E"]! as! [String: String]
                XCTAssertEqual(fromJson["MemberKey"], "memberValue")
            }
            let nioRequest = try awsRequest.toNIORequest()
            XCTAssertEqual(nioRequest.head.method, HTTPMethod.POST)
        } catch {
            XCTFail(error.localizedDescription)
        }

        // encode for json
        //
        do {
            let awsRequest = try kinesisClient.debugCreateAWSRequest(
                operation: "PutRecord",
                path: "/",
                httpMethod: "POST",
                input: input3
            )
            XCTAssertNotNil(awsRequest.body)
            if let jsonData = try awsRequest.body.asData() {
                let jsonBody = try! JSONSerialization.jsonObject(with: jsonData, options: .allowFragments) as! [String:Any]
                let fromJson = jsonBody["Member"]! as! [String: String]
                XCTAssertEqual(fromJson["memberKey"], "memberValue")
            }

        } catch {
            XCTFail(error.localizedDescription)
        }
    }

<<<<<<< HEAD
    func testCreateNIORequest() {
        let input2 = E()

        let kinesisClient = AWSClient(
            accessKeyId: "foo",
            secretAccessKey: "bar",
            region: nil,
            amzTarget: "Kinesis_20131202",
            service: "kinesis",
            serviceProtocol: ServiceProtocol(type: .json, version: ServiceProtocol.Version(major: 1, minor: 1)),
            apiVersion: "2013-12-02",
            middlewares: [],
            possibleErrorTypes: [KinesisErrorType.self]
        )

        do {
            let awsRequest = try kinesisClient.debugCreateAWSRequest(
                operation: "PutRecord",
                path: "/",
                httpMethod: "POST",
                input: input2
            )

            let nioRequest = try kinesisClient.createNioRequest(awsRequest, Credential(accessKeyId: "foo", secretAccessKey: "bar"))
            if let host = nioRequest.head.headers.first(where: { $0.name == "Host" }) {
                XCTAssertEqual(host.value, "kinesis.us-east-1.amazonaws.com")
            }
            if let contentType = nioRequest.head.headers.first(where: { $0.name == "Content-Type" }) {
                XCTAssertEqual(contentType.value, "application/x-amz-json-1.1")
            }
            if let xAmzTarget = nioRequest.head.headers.first(where: { $0.name == "x-amz-target" }) {
                XCTAssertEqual(xAmzTarget.value, "Kinesis_20131202.PutRecord")
            }

        } catch {
            XCTFail(error.localizedDescription)
        }
=======
    func testAWSRequestSigning() {
        // don't use an input that contains a dictionary as we cannot guarantee the order the elements are output
        let input = G(data: "Testing, testing, 1,2,1,2".data(using:.utf8)!)
        let authorization = "AWS4-HMAC-SHA256 Credential=foo/19700101/us-east-1/s3/aws4_request, SignedHeaders=host;x-amz-content-sha256;x-amz-date, Signature=14aa24501193b5d1febe4af614654b42851b833144490fcab3d8e0eb6c81d270"

        do {
            let awsRequest = try s3Client.debugCreateAWSRequest(
                operation: "PutBucketTagging",
                path: "/Bucket?tagging",
                httpMethod: "PUT",
                input: input
            )
            let nioRequest = try awsRequest.toNIORequest()
            XCTAssertEqual(nioRequest.head.method, HTTPMethod.PUT)

            let url = URL(string: nioRequest.head.uri)
            XCTAssertNotNil(url)

            var headers: [String: String] = [:]
            for (key, value) in nioRequest.head.headers {
                headers[key.description] = value
            }
            let method = "\(nioRequest.head.method)"
            let signedHeaders = s3Client.signer.signedHeaders(
                url:url!,
                headers: headers,
                method: method,
                date:Date(timeIntervalSince1970: 0),
                bodyData:nioRequest.body
            )
            let signature = signedHeaders["Authorization"]

            XCTAssertNotNil(signature)
            XCTAssertEqual(signature!, authorization)
        } catch {
            XCTFail(error.localizedDescription)
        }

    }

    static var allTests : [(String, (AWSClientTests) -> () throws -> Void)] {
        return [
            ("testCreateAWSRequest", testCreateAWSRequest),
            ("testAWSRequestSigning", testAWSRequestSigning)
        ]
>>>>>>> 5cc18215
    }

}

/// Error enum for Kinesis
public enum KinesisErrorType: AWSErrorType {
    case resourceNotFoundException(message: String?)
}

extension KinesisErrorType {
    public init?(errorCode: String, message: String?){
        var errorCode = errorCode
        if let index = errorCode.index(of: "#") {
            errorCode = String(errorCode[errorCode.index(index, offsetBy: 1)...])
        }
        switch errorCode {
        case "ResourceNotFoundException":
            self = .resourceNotFoundException(message: message)
        default:
            return nil
        }
    }
}

/// Error enum for SES
public enum SESErrorType: AWSErrorType {
    case messageRejected(message: String?)
}

extension SESErrorType {
    public init?(errorCode: String, message: String?){
        var errorCode = errorCode
        if let index = errorCode.index(of: "#") {
            errorCode = String(errorCode[errorCode.index(index, offsetBy: 1)...])
        }
        switch errorCode {
        case "MessageRejected":
            self = .messageRejected(message: message)
        default:
            return nil
        }
    }
}

/// Error enum for S3
public enum S3ErrorType: AWSErrorType {
    case noSuchKey(message: String?)
}

extension S3ErrorType {
  public init?(errorCode: String, message: String?){
      var errorCode = errorCode
      if let index = errorCode.index(of: "#") {
          errorCode = String(errorCode[errorCode.index(index, offsetBy: 1)...])
      }
      switch errorCode {
      case "NoSuchKey":
          self = .noSuchKey(message: message)
      default:
          return nil
      }
  }
}<|MERGE_RESOLUTION|>--- conflicted
+++ resolved
@@ -161,7 +161,6 @@
             XCTFail(error.localizedDescription)
         }
 
-<<<<<<< HEAD
         var input2 = E()
 
         let kinesisClient = AWSClient(
@@ -176,8 +175,6 @@
             possibleErrorTypes: [KinesisErrorType.self]
         )
 
-=======
->>>>>>> 5cc18215
         do {
             let awsRequest = try kinesisClient.debugCreateAWSRequest(
                 operation: "PutRecord",
@@ -276,7 +273,6 @@
         }
     }
 
-<<<<<<< HEAD
     func testCreateNIORequest() {
         let input2 = E()
 
@@ -301,6 +297,7 @@
             )
 
             let nioRequest = try kinesisClient.createNioRequest(awsRequest, Credential(accessKeyId: "foo", secretAccessKey: "bar"))
+            XCTAssertEqual(nioRequest.head.method, HTTPMethod.POST)
             if let host = nioRequest.head.headers.first(where: { $0.name == "Host" }) {
                 XCTAssertEqual(host.value, "kinesis.us-east-1.amazonaws.com")
             }
@@ -314,53 +311,6 @@
         } catch {
             XCTFail(error.localizedDescription)
         }
-=======
-    func testAWSRequestSigning() {
-        // don't use an input that contains a dictionary as we cannot guarantee the order the elements are output
-        let input = G(data: "Testing, testing, 1,2,1,2".data(using:.utf8)!)
-        let authorization = "AWS4-HMAC-SHA256 Credential=foo/19700101/us-east-1/s3/aws4_request, SignedHeaders=host;x-amz-content-sha256;x-amz-date, Signature=14aa24501193b5d1febe4af614654b42851b833144490fcab3d8e0eb6c81d270"
-
-        do {
-            let awsRequest = try s3Client.debugCreateAWSRequest(
-                operation: "PutBucketTagging",
-                path: "/Bucket?tagging",
-                httpMethod: "PUT",
-                input: input
-            )
-            let nioRequest = try awsRequest.toNIORequest()
-            XCTAssertEqual(nioRequest.head.method, HTTPMethod.PUT)
-
-            let url = URL(string: nioRequest.head.uri)
-            XCTAssertNotNil(url)
-
-            var headers: [String: String] = [:]
-            for (key, value) in nioRequest.head.headers {
-                headers[key.description] = value
-            }
-            let method = "\(nioRequest.head.method)"
-            let signedHeaders = s3Client.signer.signedHeaders(
-                url:url!,
-                headers: headers,
-                method: method,
-                date:Date(timeIntervalSince1970: 0),
-                bodyData:nioRequest.body
-            )
-            let signature = signedHeaders["Authorization"]
-
-            XCTAssertNotNil(signature)
-            XCTAssertEqual(signature!, authorization)
-        } catch {
-            XCTFail(error.localizedDescription)
-        }
-
-    }
-
-    static var allTests : [(String, (AWSClientTests) -> () throws -> Void)] {
-        return [
-            ("testCreateAWSRequest", testCreateAWSRequest),
-            ("testAWSRequestSigning", testAWSRequestSigning)
-        ]
->>>>>>> 5cc18215
     }
 
 }
